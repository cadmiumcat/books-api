--- conflicted
+++ resolved
@@ -28,23 +28,12 @@
 		api := Setup(ctx, "", r, &mock.DataStoreMock{}, &mock.HealthCheckerMock{})
 
 		Convey("When created the following routes should have been added", func() {
-<<<<<<< HEAD
-			So(hasRoute(api.router, "/books", "GET"), ShouldBeTrue)
-			So(hasRoute(api.router, "/books", "POST"), ShouldBeTrue)
-			So(hasRoute(api.router, "/books/{id}", "GET"), ShouldBeTrue)
-			So(hasRoute(api.router, "/books/{id}/reviews", "GET"), ShouldBeTrue)
-			So(hasRoute(api.router, "/books/{id}/reviews", "POST"), ShouldBeTrue)
-			So(hasRoute(api.router, "/books/{id}/reviews/{review_id}", "GET"), ShouldBeTrue)
-			So(hasRoute(api.router, "/books/{id}/reviews/{review_id}", "PUT"), ShouldBeTrue)
-=======
 			So(hasRoute(t, api.router, "/books", "GET"), ShouldBeTrue)
 			So(hasRoute(t, api.router, "/books", "POST"), ShouldBeTrue)
 			So(hasRoute(t, api.router, "/books/{id}", "GET"), ShouldBeTrue)
 			So(hasRoute(t, api.router, "/books/{id}/reviews", "GET"), ShouldBeTrue)
 			So(hasRoute(t, api.router, "/books/{id}/reviews", "POST"), ShouldBeTrue)
 			So(hasRoute(t, api.router, "/books/{id}/reviews/{review_id}", "GET"), ShouldBeTrue)
-
->>>>>>> 7ee5727c
 		})
 	})
 }
