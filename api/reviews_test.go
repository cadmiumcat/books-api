package api

import (
	"context"
	"encoding/json"
	"github.com/cadmiumcat/books-api/apierrors"
	"github.com/cadmiumcat/books-api/interfaces/mock"
	"github.com/cadmiumcat/books-api/models"
	"github.com/gorilla/mux"
	"github.com/pkg/errors"
	. "github.com/smartystreets/goconvey/convey"
	"io/ioutil"
	"net/http"
	"net/http/httptest"
	"testing"
)

const (
<<<<<<< HEAD
	bookID1   = "1"
	reviewID1 = "123"
	reviewID2 = "567"
=======
	bookID   = "1"
	reviewID = "123"
	emptyID  = ""
>>>>>>> 23e3dd39
)

var bookReview1 = models.Review{
	ID: reviewID1,
	Links: &models.ReviewLink{
		Book: bookID1,
	},
}

var bookReview2 = models.Review{
	ID: reviewID2,
	Links: &models.ReviewLink{
		Book: bookID1,
	},
}

var emptyReviews = models.Reviews{
	Count: 0,
	Items: nil,
}

var errMongoDB = errors.New("unexpected error in MongoDB")

<<<<<<< HEAD
func TestReviews(t *testing.T) {
	t.Parallel()
=======
func TestReviewsEndpoints(t *testing.T) {
>>>>>>> 23e3dd39
	hcMock := mock.HealthCheckerMock{}

	Convey("Given a existing book with at least one review (review_id=123)", t, func() {
		mockDataStore := &mock.DataStoreMock{
			GetBookFunc: func(ctx context.Context, id string) (*models.Book, error) {
				return &models.Book{ID: bookID1}, nil
			},
			GetReviewFunc: func(ctx context.Context, id string) (*models.Review, error) {
				return &models.Review{ID: reviewID1}, nil
			},
		}

		ctx := context.Background()

		api := Setup(ctx, host, mux.NewRouter(), mockDataStore, &hcMock)
		Convey("When I send an HTTP GET request to /books/1/reviews/123", func() {
			response := httptest.NewRecorder()

			request, err := http.NewRequest(http.MethodGet, "/books/"+bookID1+"/reviews/"+reviewID1, nil)
			So(err, ShouldBeNil)

			api.router.ServeHTTP(response, request)
			Convey("Then the HTTP response code is 200", func() {
				So(response.Code, ShouldEqual, http.StatusOK)
			})
			Convey("And the GetReview function is called once", func() {
				So(mockDataStore.GetBookCalls(), ShouldHaveLength, 1)
				So(mockDataStore.GetReviewCalls(), ShouldHaveLength, 1)
			})
		})
	})

	Convey("Given a existing book with no reviews", t, func() {
		mockDataStore := &mock.DataStoreMock{
			GetBookFunc: func(ctx context.Context, id string) (*models.Book, error) {
				return &models.Book{ID: bookID1}, nil
			},
			GetReviewFunc: func(ctx context.Context, id string) (*models.Review, error) {
				return nil, apierrors.ErrReviewNotFound
			},
			GetReviewsFunc: func(ctx context.Context, bookID string) (models.Reviews, error) {
				return emptyReviews, nil
			},
		}

		ctx := context.Background()

		api := Setup(ctx, host, mux.NewRouter(), mockDataStore, &hcMock)
		Convey("When I send an HTTP GET request to /books/1/reviews/123", func() {
			response := httptest.NewRecorder()

			request, err := http.NewRequest(http.MethodGet, "/books/"+bookID1+"/reviews/"+reviewID1, nil)
			So(err, ShouldBeNil)

			api.router.ServeHTTP(response, request)
			Convey("Then the HTTP response code is 404", func() {
				So(response.Code, ShouldEqual, http.StatusNotFound)
			})
			Convey("And the GetReview function is called once", func() {
				So(mockDataStore.GetBookCalls(), ShouldHaveLength, 1)
				So(mockDataStore.GetReviewCalls(), ShouldHaveLength, 1)
			})
		})

		Convey("When I send a HTTP GET request to /books/1/reviews", func() {
			response := httptest.NewRecorder()

			request, err := http.NewRequest(http.MethodGet, "/books/"+bookID1+"/reviews", nil)
			So(err, ShouldBeNil)

			api.router.ServeHTTP(response, request)
			Convey("Then the HTTP response code is 200", func() {
				So(response.Code, ShouldEqual, http.StatusOK)
			})
			Convey("And the GetReviews function is called once", func() {
				So(mockDataStore.GetBookCalls(), ShouldHaveLength, 1)
				So(mockDataStore.GetReviewsCalls(), ShouldHaveLength, 1)
			})
			Convey("And the response contains a count of zero and no review items", func() {
				payload, err := ioutil.ReadAll(response.Body)
				So(err, ShouldBeNil)
				reviews := models.Reviews{}
				err = json.Unmarshal(payload, &reviews)
				So(reviews.Count, ShouldEqual, 0)
				So(reviews.Items, ShouldBeNil)
			})
		})
	})

	Convey("Given a GET request for a review of a book", t, func() {
		Convey("When the book does not exist", func() {
			mockDataStore := &mock.DataStoreMock{
				GetBookFunc: func(ctx context.Context, id string) (*models.Book, error) {
					return nil, apierrors.ErrBookNotFound
				},
			}

			ctx := context.Background()

			api := Setup(ctx, host, mux.NewRouter(), mockDataStore, &hcMock)
			response := httptest.NewRecorder()

			request, err := http.NewRequest(http.MethodGet, "/books/"+bookID1+"/reviews/"+reviewID1, nil)
			So(err, ShouldBeNil)

			api.router.ServeHTTP(response, request)
			Convey("Then the HTTP response code is 404", func() {
				So(response.Code, ShouldEqual, http.StatusNotFound)
			})
			Convey("And the GetReview function is not called", func() {
				So(mockDataStore.GetBookCalls(), ShouldHaveLength, 1)
				So(mockDataStore.GetReviewCalls(), ShouldHaveLength, 0)
			})
		})

		Convey("When the database returns a generic error", func() {
			Convey("When the book do the database returns an unexpected error", func() {
				mockDataStore := &mock.DataStoreMock{
					GetBookFunc: func(ctx context.Context, id string) (*models.Book, error) {
						return nil, errMongoDB
					},
				}

				ctx := context.Background()

				api := Setup(ctx, host, mux.NewRouter(), mockDataStore, &hcMock)
				response := httptest.NewRecorder()

				request, err := http.NewRequest(http.MethodGet, "/books/"+bookID1+"/reviews/"+reviewID1, nil)
				So(err, ShouldBeNil)

				api.router.ServeHTTP(response, request)
				Convey("Then 500 InternalServerError status code is returned", func() {
					So(response.Code, ShouldEqual, http.StatusInternalServerError)
				})
			})
		})
	})
<<<<<<< HEAD

	Convey("Given a book with one or more reviews", t, func() {
		mockDataStore := &mock.DataStoreMock{
			GetBookFunc: func(ctx context.Context, id string) (*models.Book, error) {
				return &models.Book{ID: bookID1}, nil
			},
			GetReviewsFunc: func(ctx context.Context, bookID string) (models.Reviews, error) {
				return models.Reviews{
					Count: 2,
					Items: []models.Review{
						bookReview1,
						bookReview2,
					}}, nil
			},
		}

		ctx := context.Background()

		api := Setup(ctx, host, mux.NewRouter(), mockDataStore, &hcMock)
		Convey("When I send an HTTP GET request to /books/1/reviews", func() {
			response := httptest.NewRecorder()

			request, err := http.NewRequest(http.MethodGet, "/books/"+bookID1+"/reviews", nil)
			So(err, ShouldBeNil)

			api.router.ServeHTTP(response, request)
			Convey("Then the HTTP response code is 200", func() {
				So(response.Code, ShouldEqual, http.StatusOK)
			})
			Convey("And the GetReviews function is called once", func() {
				So(mockDataStore.GetReviewsCalls(), ShouldHaveLength, 1)
			})
			Convey("And the response body contains the right number of reviews", func() {
				payload, err := ioutil.ReadAll(response.Body)
				So(err, ShouldBeNil)
				reviews := models.Reviews{}
				err = json.Unmarshal(payload, &reviews)
				So(reviews.Count, ShouldEqual, 2)
			})
		})
	})

	Convey("Given a GET request for a list of reviews of a book", t, func() {
		Convey("When the book does not exist", func() {
			mockDataStore := &mock.DataStoreMock{
				GetBookFunc: func(ctx context.Context, id string) (*models.Book, error) {
					return nil, apierrors.ErrBookNotFound
				},
			}

			ctx := context.Background()

			api := Setup(ctx, host, mux.NewRouter(), mockDataStore, &hcMock)
			response := httptest.NewRecorder()

			request, err := http.NewRequest(http.MethodGet, "/books/"+bookID1+"/reviews", nil)
			So(err, ShouldBeNil)

			api.router.ServeHTTP(response, request)
			Convey("Then the HTTP response code is 404", func() {
				So(response.Code, ShouldEqual, http.StatusNotFound)
			})
			Convey("And the GetReviews function is not called", func() {
				So(mockDataStore.GetBookCalls(), ShouldHaveLength, 1)
				So(mockDataStore.GetReviewsCalls(), ShouldHaveLength, 0)
			})
		})
	})
=======
}

func TestReviews(t *testing.T) {
	hcMock := mock.HealthCheckerMock{}

	Convey("Given an HTTP GET request to the /books/{id}/reviews/{review_id} endpoint", t, func() {

		api := &API{
			host:      host,
			router:    mux.NewRouter(),
			dataStore: &mock.DataStoreMock{},
			hc:        &hcMock,
		}

		Convey("When the {review_id} is empty", func() {
			request, err := http.NewRequest("GET", "/books/"+bookID+"/reviews/"+emptyID, nil)
			So(err, ShouldBeNil)

			response := httptest.NewRecorder()

			api.getReview(response, request)
			Convey("Then the HTTP response code is 400", func() {
				So(response.Code, ShouldEqual, http.StatusBadRequest)
			})
		})
	})

	Convey("Given an HTTP GET request to the /books/{id}/reviews/{review_id} endpoint", t, func() {

		api := &API{
			host:      host,
			router:    mux.NewRouter(),
			dataStore: &mock.DataStoreMock{},
			hc:        &hcMock,
		}

		Convey("When the {id} is empty", func() {
			request, err := http.NewRequest("GET", "/books/"+emptyID+"/reviews/"+reviewID, nil)
			So(err, ShouldBeNil)

			response := httptest.NewRecorder()

			api.getReview(response, request)
			Convey("Then the HTTP response code is 400", func() {
				So(response.Code, ShouldEqual, http.StatusBadRequest)
			})
		})
	})

>>>>>>> 23e3dd39
}<|MERGE_RESOLUTION|>--- conflicted
+++ resolved
@@ -16,15 +16,10 @@
 )
 
 const (
-<<<<<<< HEAD
 	bookID1   = "1"
 	reviewID1 = "123"
 	reviewID2 = "567"
-=======
-	bookID   = "1"
-	reviewID = "123"
-	emptyID  = ""
->>>>>>> 23e3dd39
+	emptyID   = ""
 )
 
 var bookReview1 = models.Review{
@@ -48,12 +43,8 @@
 
 var errMongoDB = errors.New("unexpected error in MongoDB")
 
-<<<<<<< HEAD
-func TestReviews(t *testing.T) {
+func TestReviewsEndpoints(t *testing.T) {
 	t.Parallel()
-=======
-func TestReviewsEndpoints(t *testing.T) {
->>>>>>> 23e3dd39
 	hcMock := mock.HealthCheckerMock{}
 
 	Convey("Given a existing book with at least one review (review_id=123)", t, func() {
@@ -192,7 +183,6 @@
 			})
 		})
 	})
-<<<<<<< HEAD
 
 	Convey("Given a book with one or more reviews", t, func() {
 		mockDataStore := &mock.DataStoreMock{
@@ -261,7 +251,6 @@
 			})
 		})
 	})
-=======
 }
 
 func TestReviews(t *testing.T) {
@@ -277,7 +266,7 @@
 		}
 
 		Convey("When the {review_id} is empty", func() {
-			request, err := http.NewRequest("GET", "/books/"+bookID+"/reviews/"+emptyID, nil)
+			request, err := http.NewRequest("GET", "/books/"+bookID1+"/reviews/"+emptyID, nil)
 			So(err, ShouldBeNil)
 
 			response := httptest.NewRecorder()
@@ -299,7 +288,7 @@
 		}
 
 		Convey("When the {id} is empty", func() {
-			request, err := http.NewRequest("GET", "/books/"+emptyID+"/reviews/"+reviewID, nil)
+			request, err := http.NewRequest("GET", "/books/"+emptyID+"/reviews/"+reviewID1, nil)
 			So(err, ShouldBeNil)
 
 			response := httptest.NewRecorder()
@@ -311,5 +300,4 @@
 		})
 	})
 
->>>>>>> 23e3dd39
 }