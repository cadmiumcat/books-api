--- conflicted
+++ resolved
@@ -43,12 +43,8 @@
 
 var errMongoDB = errors.New("unexpected error in MongoDB")
 
-<<<<<<< HEAD
-func TestReviewsEndpoints(t *testing.T) {
+func TestReviewEndpoints(t *testing.T) {
 	t.Parallel()
-=======
-func TestReviewEndpoints(t *testing.T) {
->>>>>>> 85608a4f
 	hcMock := mock.HealthCheckerMock{}
 
 	Convey("Given an existing book with at least one review (review_id=123)", t, func() {
@@ -179,13 +175,8 @@
 			api := Setup(ctx, host, mux.NewRouter(), mockDataStore, &hcMock)
 			response := httptest.NewRecorder()
 
-<<<<<<< HEAD
-				request, err := http.NewRequest(http.MethodGet, "/books/"+bookID1+"/reviews/"+reviewID1, nil)
-				So(err, ShouldBeNil)
-=======
-			request, err := http.NewRequest(http.MethodGet, "/books/"+bookID+"/reviews/"+reviewID, nil)
-			So(err, ShouldBeNil)
->>>>>>> 85608a4f
+			request, err := http.NewRequest(http.MethodGet, "/books/"+bookID1+"/reviews/"+reviewID1, nil)
+			So(err, ShouldBeNil)
 
 			api.router.ServeHTTP(response, request)
 			Convey("Then 500 InternalServerError status code is returned", func() {
@@ -194,7 +185,58 @@
 			})
 		})
 	})
-<<<<<<< HEAD
+
+	Convey("Given an HTTP GET request to the /books/{id}/reviews/{review_id} endpoint", t, func() {
+
+		api := &API{
+			host:      host,
+			router:    mux.NewRouter(),
+			dataStore: &mock.DataStoreMock{},
+			hc:        &hcMock,
+		}
+
+		Convey("When the {review_id} is empty", func() {
+			request, err := http.NewRequest("GET", "/books/"+bookID1+"/reviews/"+emptyID, nil)
+			So(err, ShouldBeNil)
+
+			response := httptest.NewRecorder()
+
+			api.getReview(response, request)
+			Convey("Then the HTTP response code is 400", func() {
+				So(response.Code, ShouldEqual, http.StatusBadRequest)
+				So(response.Body.String(), ShouldEqual, "empty review ID in request\n")
+			})
+		})
+	})
+
+	Convey("Given an HTTP GET request to the /books/{id}/reviews/{review_id} endpoint", t, func() {
+
+		api := &API{
+			host:      host,
+			router:    mux.NewRouter(),
+			dataStore: &mock.DataStoreMock{},
+			hc:        &hcMock,
+		}
+
+		Convey("When the {id} is empty", func() {
+			request, err := http.NewRequest("GET", "/books/"+emptyID+"/reviews/"+reviewID1, nil)
+			So(err, ShouldBeNil)
+
+			response := httptest.NewRecorder()
+
+			api.getReview(response, request)
+			Convey("Then the HTTP response code is 400", func() {
+				So(response.Code, ShouldEqual, http.StatusBadRequest)
+				So(response.Body.String(), ShouldEqual, "empty review ID in request\n")
+			})
+		})
+	})
+
+}
+
+func TestReviewsEndpoint(t *testing.T) {
+	t.Parallel()
+	hcMock := mock.HealthCheckerMock{}
 
 	Convey("Given a book with one or more reviews", t, func() {
 		mockDataStore := &mock.DataStoreMock{
@@ -316,57 +358,4 @@
 			})
 		})
 	})
-}
-
-func TestReviews(t *testing.T) {
-	hcMock := mock.HealthCheckerMock{}
-=======
->>>>>>> 85608a4f
-
-	Convey("Given an HTTP GET request to the /books/{id}/reviews/{review_id} endpoint", t, func() {
-
-		api := &API{
-			host:      host,
-			router:    mux.NewRouter(),
-			dataStore: &mock.DataStoreMock{},
-			hc:        &hcMock,
-		}
-
-		Convey("When the {review_id} is empty", func() {
-			request, err := http.NewRequest("GET", "/books/"+bookID1+"/reviews/"+emptyID, nil)
-			So(err, ShouldBeNil)
-
-			response := httptest.NewRecorder()
-
-			api.getReview(response, request)
-			Convey("Then the HTTP response code is 400", func() {
-				So(response.Code, ShouldEqual, http.StatusBadRequest)
-				So(response.Body.String(), ShouldEqual, "empty review ID in request\n")
-			})
-		})
-	})
-
-	Convey("Given an HTTP GET request to the /books/{id}/reviews/{review_id} endpoint", t, func() {
-
-		api := &API{
-			host:      host,
-			router:    mux.NewRouter(),
-			dataStore: &mock.DataStoreMock{},
-			hc:        &hcMock,
-		}
-
-		Convey("When the {id} is empty", func() {
-			request, err := http.NewRequest("GET", "/books/"+emptyID+"/reviews/"+reviewID1, nil)
-			So(err, ShouldBeNil)
-
-			response := httptest.NewRecorder()
-
-			api.getReview(response, request)
-			Convey("Then the HTTP response code is 400", func() {
-				So(response.Code, ShouldEqual, http.StatusBadRequest)
-				So(response.Body.String(), ShouldEqual, "empty review ID in request\n")
-			})
-		})
-	})
-
 }