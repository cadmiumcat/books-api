--- conflicted
+++ resolved
@@ -457,77 +457,4 @@
 			})
 		})
 	})
-<<<<<<< HEAD
 }
-
-func TestReviews(t *testing.T) {
-	hcMock := mock.HealthCheckerMock{}
-
-	Convey("Given an HTTP GET request to the /books/{id}/reviews/{review_id} endpoint", t, func() {
-
-		api := &API{
-			host:      host,
-			router:    mux.NewRouter(),
-			dataStore: &mock.DataStoreMock{},
-			hc:        &hcMock,
-		}
-
-		Convey("When the {review_id} is empty", func() {
-			request, err := http.NewRequest("GET", "/books/"+bookID1+"/reviews/"+emptyID, nil)
-			So(err, ShouldBeNil)
-
-			response := httptest.NewRecorder()
-
-			api.getReview(response, request)
-			Convey("Then the HTTP response code is 400", func() {
-				So(response.Code, ShouldEqual, http.StatusBadRequest)
-			})
-		})
-	})
-
-	Convey("Given an HTTP GET request to the /books/{id}/reviews/{review_id} endpoint", t, func() {
-
-		api := &API{
-			host:      host,
-			router:    mux.NewRouter(),
-			dataStore: &mock.DataStoreMock{},
-			hc:        &hcMock,
-		}
-
-		Convey("When the {id} is empty", func() {
-			request, err := http.NewRequest("GET", "/books/"+emptyID+"/reviews/"+reviewID1, nil)
-			So(err, ShouldBeNil)
-
-			response := httptest.NewRecorder()
-
-			api.getReview(response, request)
-			Convey("Then the HTTP response code is 400", func() {
-				So(response.Code, ShouldEqual, http.StatusBadRequest)
-			})
-		})
-	})
-
-	Convey("Given an HTTP POST request to the /books/{id}/reviews endpoint", t, func() {
-		api := &API{
-			host:      host,
-			router:    mux.NewRouter(),
-			dataStore: &mock.DataStoreMock{},
-			hc:        &hcMock,
-		}
-
-		Convey("When the {id} is empty", func() {
-			request, err := http.NewRequest("POST", "/books/"+emptyID+"/reviews", nil)
-			So(err, ShouldBeNil)
-
-			response := httptest.NewRecorder()
-
-			api.addReview(response, request)
-			Convey("Then the HTTP response code is 400", func() {
-				So(response.Code, ShouldEqual, http.StatusBadRequest)
-			})
-		})
-	})
-
-=======
->>>>>>> da7a4c61
-}