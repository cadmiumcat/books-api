--- conflicted
+++ resolved
@@ -33,14 +33,10 @@
 	}
 
 	book.ID = uuid.NewV4().String()
-<<<<<<< HEAD
 	book.Links.Self = fmt.Sprintf("/books/%s", book.ID)
 	book.Links.Reviews = fmt.Sprintf("/books/%s/reviews", book.ID)
 
-	api.dataStore.AddBook(book)
-=======
 	api.dataStore.AddBook(ctx, book)
->>>>>>> b40b4b55
 
 	if err := WriteJSONBody(book, writer, http.StatusCreated); err != nil {
 		handleError(ctx, writer, err, logData)
