--- conflicted
+++ resolved
@@ -7,8 +7,7 @@
 	"net/http"
 )
 
-<<<<<<< HEAD
-func (api *API) addReview(writer http.ResponseWriter, request *http.Request)  {
+func (api *API) addReviewHandler(writer http.ResponseWriter, request *http.Request)  {
 	ctx := request.Context()
 	bookID := mux.Vars(request)["id"]
 
@@ -28,10 +27,7 @@
 
 }
 
-func (api *API) getReviews(writer http.ResponseWriter, request *http.Request) {
-=======
 func (api *API) getReviewsHandler(writer http.ResponseWriter, request *http.Request) {
->>>>>>> a56b6e6c
 	ctx := request.Context()
 	bookID := mux.Vars(request)["id"]
 
